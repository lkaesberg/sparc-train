compute_environment: LOCAL_MACHINE
debug: false
deepspeed_config:
  deepspeed_multinode_launcher: standard
  offload_optimizer_device: none
  offload_param_device: none
  zero3_init_flag: true
  zero3_save_16bit_model: true
  zero_stage: 3
distributed_type: DEEPSPEED
downcast_bf16: 'no'
machine_rank: 0                # accelerate/launch will override this per-machine
main_training_function: main
mixed_precision: bf16
<<<<<<< HEAD
num_machines: 2                # set to 2
num_processes: 8               # total processes (accelerate override is okay)
rdzv_backend: c10d
same_network: false
=======
rdzv_backend: static
same_network: true
tpu_env: []
tpu_use_cluster: false
tpu_use_sudo: false
>>>>>>> a3bb86c1
use_cpu: false<|MERGE_RESOLUTION|>--- conflicted
+++ resolved
@@ -12,16 +12,9 @@
 machine_rank: 0                # accelerate/launch will override this per-machine
 main_training_function: main
 mixed_precision: bf16
-<<<<<<< HEAD
-num_machines: 2                # set to 2
-num_processes: 8               # total processes (accelerate override is okay)
-rdzv_backend: c10d
-same_network: false
-=======
 rdzv_backend: static
 same_network: true
 tpu_env: []
 tpu_use_cluster: false
 tpu_use_sudo: false
->>>>>>> a3bb86c1
 use_cpu: false