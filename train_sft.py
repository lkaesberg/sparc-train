import torch
import gc
import numpy as np
import os
from datasets import load_dataset
from trl import SFTConfig, SFTTrainer, setup_chat_format
from sparc.prompt import generate_prompt
from sparc.validation import extract_solution_path, validate_solution, analyze_path
import wandb
from transformers import AutoModelForCausalLM, AutoTokenizer
from accelerate import PartialState  # Add for multi-GPU support
import re
from transformers import TrainerCallback



model_name = os.environ.get("MODEL_NAME", "Qwen/Qwen3-8B")

# Multi-GPU device setup - initialize a single PartialState and reuse it
state = PartialState()
device_string = state.process_index
is_main_process = state.is_main_process

# Initialize wandb only on main process
if is_main_process:
    wandb.init(
        entity="larskaesberg-university-of-g-ttingen",
        project="sparc-sft",
        name=f"{model_name}-sparc-sft",
        config={
            "model": model_name,
            "dataset": "lkaesberg/SPaRC",
            "task": "supervised_fine_tuning"
        }
    )
    print(f"DEBUG: Wandb initialized on main process (rank {device_string})")
else:
    print(f"DEBUG: Skipping wandb initialization on worker process (rank {device_string})")


dataset = load_dataset("lkaesberg/SPaRC", "all", split="train")
eval_dataset = load_dataset("lkaesberg/SPaRC", "all", split="test")


if is_main_process:
    print(f"DEBUG: Expanded train dataset size: {len(dataset)}")

training_args = SFTConfig(
    output_dir="./tmp",
    report_to="wandb",
    logging_steps=10,
    save_steps=None,  # Disable intermediate checkpoint saving
    eval_steps=100,  # Evaluate less frequently to save memory
    warmup_steps=100,
<<<<<<< HEAD
    max_steps=2500,
=======
    max_steps=2000,
>>>>>>> a3bb86c1
    learning_rate=1e-6,  # DRASTICALLY reduced from 5e-5 to prevent overfitting
    per_device_train_batch_size=4,
    per_device_eval_batch_size=1,  # CRITICAL: Set to 1 to prevent sequence packing
    eval_accumulation_steps=1,  # Process eval in smallest possible steps
    gradient_accumulation_steps=2,
    max_seq_length=4096,  # Reduce sequence length to save memory
    remove_unused_columns=False,
    group_by_length=False,  # IMPORTANT: Disable to prevent length-based batching
    optim="adamw_torch_fused",  # Better performance than adamw_torch
    gradient_checkpointing=True,  # Reduce memory usage
    bf16=True,  # Use bfloat16 for better performance if supported
    save_strategy="no",  # Disable checkpoint saving during training
    eval_strategy="steps",  # Evaluate based on steps
    do_eval=True,  # Explicitly enable evaluation
    load_best_model_at_end=False,  # Disable to save memory
    metric_for_best_model="eval_solution_accuracy",  # Use your custom metric with eval_ prefix
    greater_is_better=True,  # Higher solution_accuracy is better
    save_total_limit=1,  # Keep only final model when we save manually
    ddp_find_unused_parameters=False,  # Optimize for multi-GPU
    logging_dir="./logs",  # Add logging directory
    logging_first_step=True,  # Log the first step
    dataloader_pin_memory=False,  # Disable pin memory to avoid potential issues
    fp16_full_eval=False,  # Don't use fp16 during eval to avoid precision issues
    dataloader_num_workers=0,  # Disable multiprocessing to save memory
    prediction_loss_only=False,  # We need predictions for custom metrics
    
    # CRITICAL: Enable padding-free batching for massive memory savings
    padding_free=True,  # Eliminates padding completely, huge memory reduction
    
    # REGULARIZATION: Add these to prevent overfitting
    weight_decay=0.01,  # L2 regularization
    warmup_ratio=0.1,  # Longer warmup to stabilize training
    lr_scheduler_type="cosine",  # Cosine decay instead of linear
    dataloader_drop_last=True,  # Ensure consistent batch sizes
    
    # Additional memory optimizations
    eval_on_start=True,  # Don't evaluate at start
    include_inputs_for_metrics=False,  # Don't include inputs in metrics computation
    eval_do_concat_batches=False,
    packing=False,
    eval_packing=False,
    assistant_only_loss=True
)

# Multi-GPU device setup
model = AutoModelForCausalLM.from_pretrained(
    model_name,
    attn_implementation="flash_attention_2",
    torch_dtype=torch.bfloat16,  # Fix Flash Attention warning by specifying dtype
)
tokenizer = AutoTokenizer.from_pretrained(model_name)
#tokenizer.chat_template = "{%- if tools %}\n    {{- '<|im_start|>system\\n' }}\n    {%- if messages[0].role == 'system' %}\n        {{- messages[0].content + '\\n\\n' }}\n    {%- endif %}\n    {{- \"# Tools\\n\\nYou may call one or more functions to assist with the user query.\\n\\nYou are provided with function signatures within <tools></tools> XML tags:\\n<tools>\" }}\n    {%- for tool in tools %}\n        {{- \"\\n\" }}\n        {{- tool | tojson }}\n    {%- endfor %}\n    {{- \"\\n</tools>\\n\\nFor each function call, return a json object with function name and arguments within <tool_call></tool_call> XML tags:\\n<tool_call>\\n{\\\"name\\\": <function-name>, \\\"arguments\\\": <args-json-object>}\\n</tool_call><|im_end|>\\n\" }}\n{%- else %}\n    {%- if messages[0].role == 'system' %}\n        {{- '<|im_start|>system\\n' + messages[0].content + '<|im_end|>\\n' }}\n    {%- endif %}\n{%- endif %}\n{%- set ns = namespace(multi_step_tool=true, last_query_index=messages|length - 1) %}\n{%- for message in messages[::-1] %}\n    {%- set index = (messages|length - 1) - loop.index0 %}\n    {%- if ns.multi_step_tool and message.role == \"user\" and message.content is string and not(message.content.startswith('<tool_response>') and message.content.endswith('</tool_response>')) %}\n        {%- set ns.multi_step_tool = false %}\n        {%- set ns.last_query_index = index %}\n    {%- endif %}\n{%- endfor %}\n{%- for message in messages %}\n    {%- if message.content is string %}\n        {%- set content = message.content %}\n    {%- else %}\n        {%- set content = '' %}\n    {%- endif %}\n    {%- if (message.role == \"user\") or (message.role == \"system\" and not loop.first) %}\n        {{- '<|im_start|>' + message.role + '\\n' + content + '<|im_end|>' + '\\n' }}\n    {%- elif message.role == \"assistant\" %}\n        {%- set reasoning_content = '' %}\n        {%- if message.reasoning_content is string %}\n            {%- set reasoning_content = message.reasoning_content %}\n        {%- else %}\n            {%- if '</think>' in content %}\n                {%- set reasoning_content = content.split('</think>')[0].rstrip('\\n').split('<think>')[-1].lstrip('\\n') %}\n                {%- set content = content.split('</think>')[-1].lstrip('\\n') %}\n            {%- endif %}\n        {%- endif %}\n\n        {{- '<|im_start|>' + message.role }}\n        {% generation %}\n        {%- if loop.index0 > ns.last_query_index %}\n            {%- if loop.last or (not loop.last and reasoning_content) %}\n                {{- '<think>\\n' + reasoning_content.strip('\\n') + '\\n</think>\\n\\n' + content.lstrip('\\n') }}\n            {%- else %}\n                {{- content }}\n            {%- endif %}\n        {%- else %}\n            {{- content }}\n        {%- endif %}\n        {%- if message.tool_calls %}\n            {%- for tool_call in message.tool_calls %}\n                {%- if (loop.first and content) or (not loop.first) %}\n                    {{- '\\n' }}\n                {%- endif %}\n                {%- if tool_call.function %}\n                    {%- set tool_call = tool_call.function %}\n                {%- endif %}\n                {{- '<tool_call>\\n{\"name\": \"' }}\n                {{- tool_call.name }}\n                {{- '\", \"arguments\": ' }}\n                {%- if tool_call.arguments is string %}\n                    {{- tool_call.arguments }}\n                {%- else %}\n                    {{- tool_call.arguments | tojson }}\n                {%- endif %}\n                {{- '}\\n</tool_call>' }}\n            {%- endfor %}\n        {%- endif %}\n        {{- '<|im_end|>' }}\n        {% endgeneration %}\n    {%- elif message.role == \"tool\" %}\n        {%- if loop.first or (messages[loop.index0 - 1].role != \"tool\") %}\n            {{- '<|im_start|>user' }}\n        {%- endif %}\n        {{- '\\n<tool_response>\\n' }}\n        {{- content }}\n        {{- '\\n</tool_response>' }}\n        {%- if loop.last or (messages[loop.index0 + 1].role != \"tool\") %}\n            {{- '<|im_end|>\\n' }}\n        {%- endif %}\n    {%- endif %}\n{%- endfor %}\n{%- if add_generation_prompt %}\n    {{- '<|im_start|>assistant\\n' }}\n    {%- if enable_thinking is defined and enable_thinking is false %}\n        {{- '<think>\\n\\n</think>\\n\\n' }}\n    {%- endif %}\n{%- endif %}"

def transform_to_conversational_format(dataset):
    def format_sample(example):
        # Create the solution path string without nested f-strings
        path_coords = ', '.join([f"({point['x']}, {point['y']})" for point in example['solutions'][0]['path']])
        solution_text = f"#### ({path_coords})"
        
        prompt = [
            {
                "role": "system",
                "content": "You are an expert at solving puzzles games."
            },
            {
                "role": "user", 
                "content": generate_prompt(example)
            }
        ]
        completion = [
            {
                "role": "assistant",
                "content": solution_text
            }
        ]
        return {"prompt": prompt, "completion": completion}
    
    return dataset.map(format_sample, remove_columns=dataset.column_names)

# Transform datasets to conversational format
dataset = transform_to_conversational_format(dataset)

# Create conversational eval dataset for SFTTrainer (needs assistant_only_loss=True)
eval_dataset_conversational = transform_to_conversational_format(eval_dataset)
# Keep original eval_dataset for metrics computation (unchanged)

if is_main_process:
    print(f"DEBUG: Transformed train dataset to conversational format")
    print(f"DEBUG: Sample conversation: {dataset[0]['prompt']}")
    print(f"DEBUG: Sample conversation: {dataset[0]['completion']}")
    print(f"DEBUG: Created conversational eval dataset for SFTTrainer")
    print(f"DEBUG: Kept original eval_dataset for metrics computation")
    print(f"DEBUG: Original eval entry fields: {list(eval_dataset[0].keys())}")

def preprocess_logits_for_metrics(logits, labels):
    """
    Preprocess logits to reduce memory usage during evaluation.
    This function converts logits to token IDs immediately, reducing memory footprint.
    """
    with torch.no_grad():
        # Detach from computational graph immediately
        if hasattr(logits, 'detach'):
            logits = logits.detach()
        
        # Convert logits to predicted token IDs (argmax along vocab dimension)
        # This dramatically reduces size: [batch, seq_len, vocab_size] -> [batch, seq_len]
        predicted_ids = logits.argmax(dim=-1)
        
        # IMPORTANT: Keep on GPU for multi-GPU gather operation
        # Don't move to CPU here - let Accelerate handle the gather first
        # predicted_ids stays on GPU for now
        
        # Clear the original logits from GPU memory
        del logits
        
        # Light memory cleanup (but keep predicted_ids on GPU)
        gc.collect()
        if torch.cuda.is_available():
            torch.cuda.empty_cache()
    
    return predicted_ids

def create_compute_metrics(eval_dataset):
    """Create a compute_metrics function that has access to the dataset"""
    def compute_metrics(eval_pred):
        # EXTREME memory cleanup before evaluation
        gc.collect()
        if torch.cuda.is_available():
            torch.cuda.empty_cache()
            torch.cuda.synchronize()
        
        # Ensure no gradients are computed during evaluation
        with torch.no_grad():
            if is_main_process:  # Only print debug on main process
                print(f"\nDEBUG: compute_metrics called with eval_pred type: {type(eval_pred)}")
                if torch.cuda.is_available():
                    print(f"DEBUG: CUDA memory at start of compute_metrics: {torch.cuda.memory_allocated() / 1024**3:.2f} GB")
            
            # Now predictions are already processed token IDs (not logits!)
            # After multi-GPU gather, they may still be on GPU
            predicted_ids, labels = eval_pred
            
            if is_main_process:
                print(f"DEBUG: predicted_ids shape: {predicted_ids.shape if hasattr(predicted_ids, 'shape') else 'no shape'}")
                print(f"DEBUG: predicted_ids type: {type(predicted_ids)}")
                print(f"DEBUG: predicted_ids device: {predicted_ids.device if hasattr(predicted_ids, 'device') else 'no device'}")
            
            # Handle different formats after multi-GPU gather
            if isinstance(predicted_ids, list):
                # Multi-GPU gather sometimes returns nested lists
                if is_main_process:
                    print(f"DEBUG: Converting list format, length: {len(predicted_ids)}")
                
                # Handle variable-length sequences - don't convert to single array
                # Instead, process each sequence individually
                flat_sequences = []
                for item in predicted_ids:
                    if isinstance(item, np.ndarray):
                        # Each item is a numpy array of shape (num_gpus, seq_len)
                        # Extract each GPU's sequences
                        for gpu_sequences in item:
                            flat_sequences.append(gpu_sequences)
                    elif isinstance(item, (list, tuple)):
                        # Handle nested lists/tuples
                        for subitem in item:
                            if hasattr(subitem, 'flatten'):
                                flat_sequences.append(subitem.flatten())
                            else:
                                flat_sequences.append(subitem)
                    else:
                        flat_sequences.append(item)
                
                # Now flat_sequences contains individual sequence arrays
                predicted_ids = flat_sequences
                if is_main_process:
                    print(f"DEBUG: Flattened to {len(flat_sequences)} individual sequences")
                    print(f"DEBUG: Sequence lengths: {[len(seq) if hasattr(seq, '__len__') else 'unknown' for seq in flat_sequences[:5]]}...")
                
            else:
                # Handle tensor format
                if hasattr(predicted_ids, 'cpu'):
                    predicted_ids = predicted_ids.cpu().numpy()
                elif hasattr(predicted_ids, 'numpy'):
                    predicted_ids = predicted_ids.numpy()
                
                # Convert tensor to list of sequences
                if len(predicted_ids.shape) == 3:
                    # Multi-GPU gather created extra dimension: [num_samples, num_gpus, seq_len]
                    # Flatten to list of individual sequences
                    flat_sequences = []
                    for sample in predicted_ids:
                        for gpu_seq in sample:
                            flat_sequences.append(gpu_seq)
                    predicted_ids = flat_sequences
                    if is_main_process:
                        print(f"DEBUG: Converted 3D tensor to {len(flat_sequences)} individual sequences")
                elif len(predicted_ids.shape) == 2:
                    # Convert 2D array to list of sequences
                    predicted_ids = [predicted_ids[i] for i in range(predicted_ids.shape[0])]
            
            # Additional memory cleanup after processing
            gc.collect()
            if torch.cuda.is_available():
                torch.cuda.empty_cache()
            
            # Process ALL predictions instead of limiting to avoid incomplete evaluation
            decoded_preds = []
            num_predictions = len(predicted_ids)
            
            if is_main_process:
                print(f"DEBUG: Processing ALL {num_predictions} predictions for comprehensive evaluation")
            
            for i in range(num_predictions):
                try:
                    # Get single prediction (already token IDs)
                    # predicted_ids is now a list of individual sequences
                    single_pred_ids = predicted_ids[i]
                    
                    # Ensure it's a 1D array of integers
                    if hasattr(single_pred_ids, 'flatten'):
                        single_pred_ids = single_pred_ids.flatten()
                    
                    # Convert to Python list of integers for tokenizer
                    if hasattr(single_pred_ids, 'tolist'):
                        single_pred_ids = single_pred_ids.tolist()
                    elif not isinstance(single_pred_ids, list):
                        single_pred_ids = list(single_pred_ids)
                    
                    # Ensure all elements are integers
                    single_pred_ids = [int(x) for x in single_pred_ids if isinstance(x, (int, float, np.integer, np.floating))]
                    
                    if is_main_process and i == 0:  # Debug first prediction
                        print(f"DEBUG: First sequence length: {len(single_pred_ids)}")
                        print(f"DEBUG: First few tokens: {single_pred_ids[:10]}")
                    
                    # Decode this single sequence
                    try:
                        decoded = tokenizer.decode(single_pred_ids, skip_special_tokens=True)
                        decoded_preds.append(decoded)
                        
                        if is_main_process and i == 0:  # Debug first decoded prediction
                            print(f"DEBUG: First decoded text (100 chars): {decoded[:100]}...")
                            
                    except Exception as decode_e:
                        if is_main_process:
                            print(f"DEBUG: Error decoding prediction {i}: {decode_e}")
                            print(f"DEBUG: Token sequence type: {type(single_pred_ids)}, length: {len(single_pred_ids) if hasattr(single_pred_ids, '__len__') else 'no length'}")
                        decoded_preds.append("")
                    
                    # Light cleanup after each prediction
                    if i % 10 == 0:  # Every 10 predictions
                        gc.collect()
                        if torch.cuda.is_available():
                            torch.cuda.empty_cache()
                
                except Exception as e:
                    if is_main_process:
                        print(f"DEBUG: Error processing prediction {i}: {e}")
                    decoded_preds.append("")
            
            # Debug: Print some examples to see what we're getting (only main process)
            if is_main_process:
                print(f"\nDEBUG: Number of predictions decoded: {len(decoded_preds)}")
                print(f"DEBUG: Eval dataset size: {len(eval_dataset)}")
                if len(decoded_preds) > 0:
                    print(f"DEBUG: First prediction length: {len(decoded_preds[0])} chars")
                    print(f"DEBUG: First prediction: {decoded_preds[0][:400]}...")
                    
                    # Check if sequences are packed (contain multiple samples)
                    # Look for multiple system/user message pairs which indicate packing
                    sample_markers = decoded_preds[0].count("<|im_start|>system")
                    if sample_markers > 1:
                        print(f"WARNING: Detected {sample_markers} system messages in first prediction!")
                        print(f"WARNING: Sequences appear to be PACKED despite packing=False!")
                        print(f"WARNING: This will cause incorrect puzzle-to-path matching!")
            
            # Handle the packing issue: split packed sequences if detected
            if len(decoded_preds) < len(eval_dataset):
                if is_main_process:
                    print(f"WARNING: Mismatch - {len(decoded_preds)} predictions vs {len(eval_dataset)} eval samples")
                    print(f"WARNING: Attempting to split packed sequences...")
                
                # Try to split packed sequences
                split_predictions = []
                for pred in decoded_preds:
                    # Split on system message markers
                    if "<|im_start|>system" in pred:
                        parts = pred.split("<|im_start|>system")
                        # First part might be empty, skip it
                        for i, part in enumerate(parts):
                            if part.strip():
                                # Reconstruct the system message
                                if i > 0:  # Add back the system start token
                                    reconstructed = "<|im_start|>system" + part
                                else:
                                    reconstructed = part
                                split_predictions.append(reconstructed)
                    else:
                        split_predictions.append(pred)
                
                if is_main_process:
                    print(f"DEBUG: Split {len(decoded_preds)} packed predictions into {len(split_predictions)} individual predictions")
                
                # Use split predictions if we got a better match
                if len(split_predictions) > len(decoded_preds):
                    decoded_preds = split_predictions
            
            # Ensure we don't exceed eval dataset size
            max_eval_samples = min(len(decoded_preds), len(eval_dataset))
            
            # Initialize counters
            correct_solutions = 0
            valid_paths = 0
            starts_correctly = 0
            ends_correctly = 0
            connected_paths = 0
            non_intersecting = 0
            no_rule_crossing = 0
            total_paths = max_eval_samples
            
            if total_paths == 0:
                if is_main_process:
                    print("DEBUG: No predictions to evaluate")
                return {
                    "eval_solution_accuracy": 0.0,
                    "eval_valid_path_rate": 0.0,
                    "eval_start_end_accuracy": 0.0,
                    "eval_connection_rate": 0.0,
                    "eval_non_intersection_rate": 0.0,
                    "eval_rule_compliance_rate": 0.0,
                    "eval_correct_solutions": 0,
                    "eval_valid_paths": 0,
                    "eval_total_evaluated": 0
                }
            
            if is_main_process:
                print(f"DEBUG: Evaluating {total_paths} samples with corrected puzzle matching")
            
            # Process each evaluation sample individually
            for i in range(total_paths):
                pred = decoded_preds[i]
                # Get the original dataset entry (puzzle)
                puzzle = eval_dataset[i]
                
                # Removed detailed per-sample debug output for cleaner logs
                
                try:
                    # Extract the path from model response using SPaRC validation
                    extracted_path = extract_solution_path(pred, puzzle)
                    
                    if extracted_path is not None:
                        # Validate against ground truth
                        is_correct = validate_solution(extracted_path, puzzle)
                        
                        if is_correct:
                            correct_solutions += 1
                        
                        # Get detailed analysis
                        analysis = analyze_path(extracted_path, puzzle)
                        
                        # Count individual validation criteria
                        if analysis.get("starts_at_start_ends_at_exit", False):
                            starts_correctly += 1
                            ends_correctly += 1
                        if analysis.get("connected_line", False):
                            connected_paths += 1
                        if analysis.get("non_intersecting_line", False):
                            non_intersecting += 1
                        if analysis.get("no_rule_crossing", False):
                            no_rule_crossing += 1
                        if analysis.get("fully_valid_path", False):
                            valid_paths += 1
                
                except Exception as e:
                    # Handle cases where path extraction fails
                    if is_main_process:
                        print(f"Error in metrics computation for sample {i}: {e}")
                    continue
            
            # Calculate metrics as percentages
            metrics = {
                "eval_solution_accuracy": correct_solutions / total_paths if total_paths > 0 else 0,
                "eval_valid_path_rate": valid_paths / total_paths if total_paths > 0 else 0,
                "eval_start_end_accuracy": starts_correctly / total_paths if total_paths > 0 else 0,
                "eval_connection_rate": connected_paths / total_paths if total_paths > 0 else 0,
                "eval_non_intersection_rate": non_intersecting / total_paths if total_paths > 0 else 0,
                "eval_rule_compliance_rate": no_rule_crossing / total_paths if total_paths > 0 else 0,
                "eval_correct_solutions": correct_solutions,
                "eval_valid_paths": valid_paths,
                "eval_total_evaluated": total_paths
            }
            
            # Debug: Print metrics (only main process)
            if is_main_process:
                print(f"DEBUG: Computed metrics: {metrics}")
        
            
            # Final aggressive cleanup
            gc.collect()
            if torch.cuda.is_available():
                torch.cuda.empty_cache()
                torch.cuda.synchronize()
            
            return metrics
    
    return compute_metrics

# Create the compute_metrics function with access to eval dataset
compute_metrics_fn = create_compute_metrics(eval_dataset)

if is_main_process:  # Only print debug info on main process
    print(f"DEBUG: Eval dataset size: {len(eval_dataset)}")
    print(f"DEBUG: Train dataset size: {len(dataset)}")
    print(f"DEBUG: Model device: {model.device}")
    print(f"DEBUG: Wandb project: {wandb.run.project if wandb.run else 'No active run'}")

trainer = SFTTrainer(
    model=model,
    args=training_args,
    train_dataset=dataset,
    eval_dataset=eval_dataset_conversational, # Pass the conversational eval dataset
    compute_metrics=compute_metrics_fn,
    processing_class=tokenizer,
    preprocess_logits_for_metrics=preprocess_logits_for_metrics,
)

if is_main_process:
    print("DEBUG: Starting training...")
trainer.train()

# Save only the final model (not FSDP checkpoints)
if is_main_process:
    print("DEBUG: Training completed. Saving final model...")
    
# Save the final model in standard format
final_model_dir = f"./models/{model_name.split('/')[-1]}-SPaRC-SFT"
trainer.save_model(final_model_dir)

if is_main_process:
    print(f"DEBUG: Final model saved to {final_model_dir}")
    wandb.finish()

# Clean up memory after training
if is_main_process:
    print("DEBUG: Cleaning up memory...")
if torch.cuda.is_available():
    torch.cuda.empty_cache()
    if is_main_process:
        print(f"DEBUG: CUDA memory allocated after training: {torch.cuda.memory_allocated() / 1024**3:.2f} GB")
        print(f"DEBUG: CUDA memory reserved after training: {torch.cuda.memory_reserved() / 1024**3:.2f} GB")<|MERGE_RESOLUTION|>--- conflicted
+++ resolved
@@ -52,11 +52,7 @@
     save_steps=None,  # Disable intermediate checkpoint saving
     eval_steps=100,  # Evaluate less frequently to save memory
     warmup_steps=100,
-<<<<<<< HEAD
-    max_steps=2500,
-=======
     max_steps=2000,
->>>>>>> a3bb86c1
     learning_rate=1e-6,  # DRASTICALLY reduced from 5e-5 to prevent overfitting
     per_device_train_batch_size=4,
     per_device_eval_batch_size=1,  # CRITICAL: Set to 1 to prevent sequence packing
